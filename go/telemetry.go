/*
 * go DoH Daemon - Telemetry Sender
 *
 * This is the telemetry sender, which sends statistical information to InfluxDB
 *
 * * * * * * * * * * * * * * * * * * * * * * * * * * * * * * * * * * * * * * * *
 *
 * Provided to you under the terms of the BSD 3-Clause License
 *
 * Copyright (c) 2019. Gianpaolo Del Matto, https://github.com/gpdm, <delmatto _ at _ phunsites _ dot _ net>
 * All rights reserved.
 *
 * Redistribution and use in source and binary forms, with or without
 * modification, are permitted provided that the following conditions are met:
 *
 * 1. Redistributions of source code must retain the above copyright notice, this
 *    list of conditions and the following disclaimer.
 *
 * 2. Redistributions in binary form must reproduce the above copyright notice,
 *    this list of conditions and the following disclaimer in the documentation
 *    and/or other materials provided with the distribution.
 *
 * 3. Neither the name of the copyright holder nor the names of its
 *    contributors may be used to endorse or promote products derived from
 *    this software without specific prior written permission.
 *
 * THIS SOFTWARE IS PROVIDED BY THE COPYRIGHT HOLDERS AND CONTRIBUTORS "AS IS"
 * AND ANY EXPRESS OR IMPLIED WARRANTIES, INCLUDING, BUT NOT LIMITED TO, THE
 * IMPLIED WARRANTIES OF MERCHANTABILITY AND FITNESS FOR A PARTICULAR PURPOSE ARE
 * DISCLAIMED. IN NO EVENT SHALL THE COPYRIGHT HOLDER OR CONTRIBUTORS BE LIABLE
 * FOR ANY DIRECT, INDIRECT, INCIDENTAL, SPECIAL, EXEMPLARY, OR CONSEQUENTIAL
 * DAMAGES (INCLUDING, BUT NOT LIMITED TO, PROCUREMENT OF SUBSTITUTE GOODS OR
 * SERVICES; LOSS OF USE, DATA, OR PROFITS; OR BUSINESS INTERRUPTION) HOWEVER
 * CAUSED AND ON ANY THEORY OF LIABILITY, WHETHER IN CONTRACT, STRICT LIABILITY,
 * OR TORT (INCLUDING NEGLIGENCE OR OTHERWISE) ARISING IN ANY WAY OUT OF THE USE
 * OF THIS SOFTWARE, EVEN IF ADVISED OF THE POSSIBILITY OF SUCH DAMAGE.
 *
 * * * * * * * * * * * * * * * * * * * * * * * * * * * * * * * * * * * * * * * *
 */

package dohservice

import (
	"fmt"
	"time"

	client "github.com/influxdata/influxdb1-client/v2"
	"github.com/spf13/viper"
)

// telemetryChannel is globally registered into the package,
// so other functions can make use of it as well.
var telemetryChannel chan uint = nil

// TelemetryDNSRequestTypeALL is an arbitary type to track DNS ALL requests
const TelemetryDNSRequestTypeALL uint = 0b11111111

// TelemetryDNSRequestTypeA is an arbitary type to track DNS A requests
const TelemetryDNSRequestTypeA uint = 0b00000001

// TelemetryDNSRequestTypeAAAA is an arbitary type to track DNS AAAA requests
const TelemetryDNSRequestTypeAAAA uint = 0b00011100

// TelemetryDNSRequestTypeCNAME is an arbitary type to track DNS CNAME requests
const TelemetryDNSRequestTypeCNAME uint = 0b00000101

// TelemetryDNSRequestTypeHINFO is an arbitary type to track DNS HINFO requests
const TelemetryDNSRequestTypeHINFO uint = 0b00001101

// TelemetryDNSRequestTypeMINFO is an arbitary type to track DNS MINFO requests
const TelemetryDNSRequestTypeMINFO uint = 0b00001110

// TelemetryDNSRequestTypeMX is an arbitary type to track DNS MX requests
const TelemetryDNSRequestTypeMX uint = 0b00001111

// TelemetryDNSRequestTypeNS is an arbitary type to track DNS NS requests
const TelemetryDNSRequestTypeNS uint = 0b00000010

// TelemetryDNSRequestTypePTR is an arbitary type to track DNS PTR requests
const TelemetryDNSRequestTypePTR uint = 0b00001100

// TelemetryDNSRequestTypeSOA is an arbitary type to track DNS SOA requests
const TelemetryDNSRequestTypeSOA uint = 0b00000110

// TelemetryDNSRequestTypeSRV is an arbitary type to track DNS SRV requests
const TelemetryDNSRequestTypeSRV uint = 0b00100001

// TelemetryDNSRequestTypeTXT is an arbitary type to track DNS TXT requests
const TelemetryDNSRequestTypeTXT uint = 0b00010000

// TelemetryDNSRequestTypeWKS is an arbitary type to track DNS WKS requests
const TelemetryDNSRequestTypeWKS uint = 0b00001011

// TelemetryHTTPRequestTypeGet is an arbitary type to track HTTP GET requests
const TelemetryHTTPRequestTypeGet uint = 0b0000001000000000

// TelemetryHTTPRequestTypePost is an arbitary type to track HTTP POST requests
const TelemetryHTTPRequestTypePost uint = 0b0000001000000001

// TelemetryKeepAlive is a generic type to track internal keep-alive
const TelemetryKeepAlive uint = 0b1111111111111111

// TelemetryValues serves as a lookup table to map given keywords to a binary type.
// The binary type will be reflected over the IPC channel,
// in order to not fummel around with string literals
//
// TelemetryValues is a public map, so external functions can make use of this.
var TelemetryValues = map[string]uint{
	"POST":      TelemetryHTTPRequestTypePost,
	"GET":       TelemetryHTTPRequestTypeGet,
	"TypeANY":   TelemetryDNSRequestTypeALL,
	"TypeA":     TelemetryDNSRequestTypeA,
	"TypeAAAA":  TelemetryDNSRequestTypeAAAA,
	"TypeHINFO": TelemetryDNSRequestTypeHINFO,
	"TypeMINFO": TelemetryDNSRequestTypeMINFO,
	"TypeMX":    TelemetryDNSRequestTypeMX,
	"TypeNS":    TelemetryDNSRequestTypeNS,
	"TypePTR":   TelemetryDNSRequestTypePTR,
	"TypeSOA":   TelemetryDNSRequestTypeSOA,
	"TypeSRV":   TelemetryDNSRequestTypeSRV,
	"TypeTXT":   TelemetryDNSRequestTypeTXT,
	"TypeWKS":   TelemetryDNSRequestTypeWKS,
	"KeepAlive": TelemetryKeepAlive,
}

// telemetryData maps the binary values back onto a more useful map,
// we is used to bring the data into contect and track the statistics
//
// telemetryData is a private map.
var telemetryData = map[uint]map[string]interface{}{
	TelemetryHTTPRequestTypePost: {
		"RequestCategory": "HTTP",
		"RequestType":     "POST",
		"RequestCounter":  0,
	},
	TelemetryHTTPRequestTypeGet: {
		"RequestCategory": "HTTP",
		"RequestType":     "GET",
		"RequestCounter":  0,
	},
	TelemetryDNSRequestTypeALL: {
		"RequestCategory": "DNS",
		"RequestType":     "TypeALL",
		"RequestCounter":  0,
	},
	TelemetryDNSRequestTypeA: {
		"RequestCategory": "DNS",
		"RequestType":     "TypeA",
		"RequestCounter":  0,
	},
	TelemetryDNSRequestTypeAAAA: {
		"RequestCategory": "DNS",
		"RequestType":     "TypeAAAA",
		"RequestCounter":  0,
	},
	TelemetryDNSRequestTypeHINFO: {
		"RequestCategory": "DNS",
		"RequestType":     "TypeHINFO",
		"RequestCounter":  0,
	},
	TelemetryDNSRequestTypeMINFO: {
		"RequestCategory": "DNS",
		"RequestType":     "TypeMINFO",
		"RequestCounter":  0,
	},
	TelemetryDNSRequestTypeMX: {
		"RequestCategory": "DNS",
		"RequestType":     "TypeMX",
		"RequestCounter":  0,
	},
	TelemetryDNSRequestTypeNS: {
		"RequestCategory": "DNS",
		"RequestType":     "TypeNS",
		"RequestCounter":  0,
	},
	TelemetryDNSRequestTypePTR: {
		"RequestCategory": "DNS",
		"RequestType":     "TypePTR",
		"RequestCounter":  0,
	},
	TelemetryDNSRequestTypeSOA: {
		"RequestCategory": "DNS",
		"RequestType":     "TypeSOA",
		"RequestCounter":  0,
	},
	TelemetryDNSRequestTypeSRV: {
		"RequestCategory": "DNS",
		"RequestType":     "TypeSRV",
		"RequestCounter":  0,
	},
	TelemetryDNSRequestTypeTXT: {
		"RequestCategory": "DNS",
		"RequestType":     "TypeTXT",
		"RequestCounter":  0,
	},
	TelemetryDNSRequestTypeWKS: {
		"RequestCategory": "DNS",
		"RequestType":     "TypeWKS",
		"RequestCounter":  0,
	},
	TelemetryKeepAlive: {
		"RequestCategory": "KeepAlive",
		"RequestType":     "KeepAlive",
		"RequestCounter":  0,
	},
}

// influxDBClient connects to an InfluxDB instance and returns
// a connection handle
func influxDBClient() client.Client {
	ConsoleLogger(LogDebug, fmt.Sprintf("Connecting to InfluxDB at %s", viper.GetString("influx.url")), false)
	influxConnection, err := client.NewHTTPClient(client.HTTPConfig{
		Addr:     viper.GetString("influx.url"),
		Username: viper.GetString("influx.username"),
		Password: viper.GetString("influx.password"),
	})
	if err != nil {
		ConsoleLogger(LogCrit, fmt.Sprintf("Error connecting to InfluxDB: %s", err), true)
	}
	return influxConnection
}

// getCounters parses our telemetry statistics
// and looks for a given request category, returning
// a fields map matching all applicable stats counters
func getCounters(neededRequestCategory string) map[string]interface{} {
	// a prototype fields map to which we export our stats counters
	influxFields := map[string]interface{}{}

	// loop our statistics map
	for _, _requestData := range telemetryData {
		// skip if records is not matching our request category
		if _requestData["RequestCategory"] != neededRequestCategory {
			continue
		}

		// stringify retrieved request-type as it's of type interface{}
		// and assign the counter
		influxFields[_requestData["RequestType"].(string)] = _requestData["RequestCounter"]
	}

	return influxFields
}

// resetCounters parses our telemetry statistics
// and resets all current counts to zero
func resetCounters() {
	ConsoleLogger(LogDebug, "Resetting telemtry counters", false)

	// loop our statistics map
	for _requestType := range telemetryData {
		// reset counter
		telemetryData[_requestType]["RequestCounter"] = 0
	}
}

// sendMetrics parses the telemetry information out into
// datastructures suitable to for InfluxDB, to which it is sent.
func sendMetrics(c client.Client) bool {
	ConsoleLogger(LogDebug, "Resetting telemtry counters", false)

	bp, err := client.NewBatchPoints(client.BatchPointsConfig{
		Database:  viper.GetString("influx.database"),
		Precision: "s",
	})
	if err != nil {
		ConsoleLogger(LogCrit, fmt.Sprintf("Error connecting to InfluxDB: %s", err), false)
		return false
	}

	httpPoint, err := client.NewPoint(
		"dohStatistics",
		map[string]string{ // tags
			"ServiceStats": "HTTP",
		},
		getCounters("HTTP"), // fields
		time.Now(),
	)
	if err != nil {
		ConsoleLogger(LogCrit, fmt.Sprintf("Error assembling report point: %s", err), false)
		return false
	}

	dnsPoint, err := client.NewPoint(
		"dohStatistics",
		map[string]string{ // tags
			"ServiceStats": "DNS",
		},
		getCounters("DNS"), // fields
		time.Now(),
	)
	if err != nil {
		ConsoleLogger(LogCrit, fmt.Sprintf("Error assembling report point: %s", err), false)
		return false
	}

	bp.AddPoint(httpPoint)
	bp.AddPoint(dnsPoint)

	if err := c.Write(bp); err != nil {
		ConsoleLogger(LogCrit, fmt.Sprintf("Error writing to InfluxDB: %s", err), false)
		return false
	}

	// reset counters on successful commit
	resetCounters()

	return true
}

// TelemetryCollector receives information from other
// go routines and forwards them to InfluxDB
func TelemetryCollector(chanTelemetry chan uint) {
	// track when Telemetry was last comitted to InfluxDB
	var tick = time.Tick(time.Second * 60) // Keepalive ticker.
	var tock = time.Tick(time.Second * 2)  // Aggregation interval.

	// register global telemetry channel
	telemetryChannel = chanTelemetry

	// Check if InfluxDB is disabled.
	//
	// If this is the case, divert into this specific event loop.
	// Since other go routines will still throw telemtry to the collector,
	// we need to consume the telemetry channel in order to prevent deadlocks.
	// The alternative would be to clutter the code with if-else's.
	// The expense for not doing this, is to do the extra-roundtrip to the
	// collector, and simply throw away the data.
	influxEnabled := viper.GetBool("influx.enable")

	// connect to InfluxDB
	var c client.Client
	if influxEnabled {
		c = influxDBClient()
		defer c.Close()
	}

	// stay in loop forever
	for {
<<<<<<< HEAD
		select {
		case <-tick:
			// We got a keepalive.
			chanTelemetry <- TelemetryValues["KeepAlive"]
			ConsoleLogger(LogDebug, "Logging Telemetry keep-alive.", false)
		case receivedTelemetry := <-chanTelemetry:
			// Only send to influx if it's enabled.
			if !influxEnabled {
				ConsoleLogger(LogDebug, "Received Telemetry was internally discarded.", false)
				continue
			}

			// Consume telemetry data.
			// Telemetry data will consist of a binary value.
			ConsoleLogger(LogDebug, fmt.Sprintf("Received incoming telemetry: %s", telemetryData[receivedTelemetry]["RequestType"]), false)

			// telemetry counters use the telemetry's value as the key,
			// so we can just throw it in to the map in order to increment the counters
			telemetryData[receivedTelemetry]["RequestCounter"] = (telemetryData[receivedTelemetry]["RequestCounter"].(int)) + 1
			ConsoleLogger(LogDebug, fmt.Sprint("New Count for telementry: ", telemetryData), false)

			// send new aggregate telemetry information to InfluxDB
			// only every other second
			select {
			case <-tock:
				// It's time to send a telemetry update.
				ConsoleLogger(LogDebug, "InfluxDB: sending telemetry update", false)
				sendMetrics(c)

				// reset counters
				ConsoleLogger(LogDebug, "Resetting telemtry counters", false)
				resetCounters()
			default:
				// Nope, not yet.
			}
=======
		// consume telemetry data
		// telemetry data will consist of a binary value
		receivedTelemetry := <-chanTelemetry
		ConsoleLogger(LogDebug, fmt.Sprintf("Received incoming telemetry: %s", telemetryData[receivedTelemetry]["RequestType"]), false)

		// telemetry counters use the telemetry's value as the key,
		// so we can just throw it in to the map in order to increment the counters
		telemetryData[receivedTelemetry]["RequestCounter"] = (telemetryData[receivedTelemetry]["RequestCounter"].(int)) + 1
		ConsoleLogger(LogDebug, fmt.Sprint("New Count for telementry: ", telemetryData), false)

		// send new aggregate telemetry information to InfluxDB
		// only every other second
		if time.Now().Unix() > telemetryLastUpdate+1 {
			ConsoleLogger(LogDebug, "InfluxDB: sending telemetry update", false)
			sendMetrics(c)

			// refresh last update timestamp
			telemetryLastUpdate = time.Now().Unix()
>>>>>>> bcb9e132
		}
	}
	// we never end up here since the loop has no break condition
}<|MERGE_RESOLUTION|>--- conflicted
+++ resolved
@@ -337,7 +337,6 @@
 
 	// stay in loop forever
 	for {
-<<<<<<< HEAD
 		select {
 		case <-tick:
 			// We got a keepalive.
@@ -367,32 +366,9 @@
 				ConsoleLogger(LogDebug, "InfluxDB: sending telemetry update", false)
 				sendMetrics(c)
 
-				// reset counters
-				ConsoleLogger(LogDebug, "Resetting telemtry counters", false)
-				resetCounters()
 			default:
 				// Nope, not yet.
 			}
-=======
-		// consume telemetry data
-		// telemetry data will consist of a binary value
-		receivedTelemetry := <-chanTelemetry
-		ConsoleLogger(LogDebug, fmt.Sprintf("Received incoming telemetry: %s", telemetryData[receivedTelemetry]["RequestType"]), false)
-
-		// telemetry counters use the telemetry's value as the key,
-		// so we can just throw it in to the map in order to increment the counters
-		telemetryData[receivedTelemetry]["RequestCounter"] = (telemetryData[receivedTelemetry]["RequestCounter"].(int)) + 1
-		ConsoleLogger(LogDebug, fmt.Sprint("New Count for telementry: ", telemetryData), false)
-
-		// send new aggregate telemetry information to InfluxDB
-		// only every other second
-		if time.Now().Unix() > telemetryLastUpdate+1 {
-			ConsoleLogger(LogDebug, "InfluxDB: sending telemetry update", false)
-			sendMetrics(c)
-
-			// refresh last update timestamp
-			telemetryLastUpdate = time.Now().Unix()
->>>>>>> bcb9e132
 		}
 	}
 	// we never end up here since the loop has no break condition
